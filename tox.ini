[tox]
requires =
<<<<<<< HEAD
    tox>=4.22
=======
    tox>=4.2
    tox-uv
>>>>>>> c0469efd
    virtualenv>=20.0.34
env_list =
    fix
    type
    docs
    path
    {py314, py313, py312, py311, py310, py39, pypy314, pypy310, pypy39, pypy38}{, -min}
skip_missing_interpreters = true

[testenv]
description =
    run test suite with {basepython}
deps =
    pip
pass_env =
    LC_ALL
    PIP_*
    PYTEST_*
    TERM
set_env =
    COVERAGE_CORE = sysmon
    COVERAGE_FILE = {toxworkdir}/.coverage.{envname}
    PYPY3323BUG = 1
    PYTHONWARNDEFAULTENCODING = 1
    TEST_STATUS_DIR = {envtmpdir}
commands =
    pytest -ra --cov --cov-config pyproject.toml \
      --cov-report=html:{envdir}/htmlcov --cov-context=test \
      --cov-report=xml:{toxworkdir}/coverage.{envname}.xml {posargs:-n auto}
dependency_groups =
    test

[testenv:fix]
description = run static analysis and style checks
base_python = python3.9
skip_install = true
deps =
    pre-commit>=2
pass_env =
    HOMEPATH
    PROGRAMDATA
commands =
    pre-commit run --all-files --show-diff-on-failure
    python -c 'print("hint: run {envdir}/bin/pre-commit install to add checks as pre-commit hook")'

[testenv:type]
description = run type check on code base
set_env =
    PYTHONWARNDEFAULTENCODING =
commands =
    mypy
dependency_groups =
    typing

[testenv:docs]
description = build documentations
base_python = python3.12
commands =
    sphinx-build -n docs {envtmpdir} {posargs:-W}
    python -c 'print("Documentation available under file://{envtmpdir}/index.html")'
dependency_groups =
    docs

[testenv:path]
description = verify build can run from source (bootstrap)
set_env =
    COVERAGE_FILE = {toxworkdir}/.coverage.{envname}
    PYTHONPATH = {toxinidir}/src
commands_pre =
    python -E -m pip uninstall -y build colorama

[testenv:{py314, py313, py312, py311, py310, py39, pypy38, pypy39, pypy310, pypy311}-min]
description = check minimum versions required of all dependencies
set_env =
    PIP_CONSTRAINT = {toxinidir}/tests/constraints.txt
    UV_CONSTRAINT = {toxinidir}/tests/constraints.txt

[testenv:dev]
description = generate a DEV environment
package = editable
deps =
    virtualenv>=20.0.34
commands =
    python -m pip list --format=columns
    python -c 'import sys; print(sys.executable)'
dependency_groups =
    docs
    test

[testenv:coverage]
description = combine coverage from test environments
skip_install = true
deps =
    coverage[toml]>=5.1
    diff_cover>=3
parallel_show_output = true
pass_env =
    DIFF_AGAINST
set_env =
commands =
    - coverage combine {toxworkdir}
    coverage report --skip-covered --show-missing -i
    coverage xml -o {toxworkdir}/coverage.xml -i
    coverage html -d {toxworkdir}/htmlcov -i
    python -m diff_cover.diff_cover_tool --compare-branch {env:DIFF_AGAINST:origin/main} {toxworkdir}/coverage.xml
depends =
    path
    {py314, py313, py312, py311, py310, py39, pypy311, pypy310, pypy39, pypy38}{, -min}

[testenv:bump]
description = bump versions, pass major/minor/patch
skip_install = true
deps =
    bump-my-version>=0.10
set_env =
commands =
    bump-my-version bump {posargs}<|MERGE_RESOLUTION|>--- conflicted
+++ resolved
@@ -1,11 +1,7 @@
 [tox]
 requires =
-<<<<<<< HEAD
     tox>=4.22
-=======
-    tox>=4.2
     tox-uv
->>>>>>> c0469efd
     virtualenv>=20.0.34
 env_list =
     fix
