# SPDX-License-Identifier: MIT

from __future__ import annotations

import pathlib
import sys
import tempfile

import pyproject_hooks

from . import PathType, ProjectBuilder
from .env import DefaultIsolatedEnv


if sys.version_info >= (3, 8):
    import importlib.metadata as importlib_metadata
else:
    import importlib_metadata


def _project_wheel_metadata(builder: ProjectBuilder) -> importlib_metadata.PackageMetadata:
    with tempfile.TemporaryDirectory() as tmpdir:
        path = pathlib.Path(builder.metadata_path(tmpdir))
        return importlib_metadata.PathDistribution(path).metadata


def project_wheel_metadata(
    source_dir: PathType,
    isolated: bool = True,
    *,
    runner: build.RunnerType = pyproject_hooks.quiet_subprocess_runner,
) -> importlib_metadata.PackageMetadata:
    """
    Return the wheel metadata for a project.

    Uses the ``prepare_metadata_for_build_wheel`` hook if available,
    otherwise ``build_wheel``.

    :param source_dir: Project source directory
    :param isolated: Whether or not to run invoke the backend in the current
                     environment or to create an isolated one and invoke it
                     there.
    :param runner: An alternative runner for backend subprocesses
    """
<<<<<<< HEAD
    builder = build.ProjectBuilder(
        os.fspath(srcdir),
        runner=runner,
    )
=======
>>>>>>> 01523ac2

    if isolated:
        with DefaultIsolatedEnv() as env:
            builder = ProjectBuilder.from_isolated_env(
                env,
                source_dir,
                runner=pyproject_hooks.quiet_subprocess_runner,
            )
            env.install(builder.build_system_requires)
            env.install(builder.get_requires_for_build('wheel'))
            return _project_wheel_metadata(builder)
    else:
        builder = ProjectBuilder(
            source_dir,
            runner=pyproject_hooks.quiet_subprocess_runner,
        )
        return _project_wheel_metadata(builder)


__all__ = [
    'project_wheel_metadata',
]<|MERGE_RESOLUTION|>--- conflicted
+++ resolved
@@ -42,20 +42,13 @@
                      there.
     :param runner: An alternative runner for backend subprocesses
     """
-<<<<<<< HEAD
-    builder = build.ProjectBuilder(
-        os.fspath(srcdir),
-        runner=runner,
-    )
-=======
->>>>>>> 01523ac2
 
     if isolated:
         with DefaultIsolatedEnv() as env:
             builder = ProjectBuilder.from_isolated_env(
                 env,
                 source_dir,
-                runner=pyproject_hooks.quiet_subprocess_runner,
+                runner=runner,
             )
             env.install(builder.build_system_requires)
             env.install(builder.get_requires_for_build('wheel'))
@@ -63,7 +56,7 @@
     else:
         builder = ProjectBuilder(
             source_dir,
-            runner=pyproject_hooks.quiet_subprocess_runner,
+            runner=runner,
         )
         return _project_wheel_metadata(builder)
 
